[build-system]
requires = ["setuptools>=61.2", "setuptools_scm[toml]>=3.4.3"]
build-backend = "setuptools.build_meta"

[project]
name = "spdx-tools"
<<<<<<< HEAD
authors = [
    {name = "Ahmed H. Ismail", email = "ahm3d.hisham@gmail.com"},
    {name = "Armin Tänzer", email = "armin.taenzer@tngtech.com"},
    {name = "Meret Behrens", email = "meret.behrens@tngtech.com"},
    {name = "Maximilian Huber", email = "maximilian.huber@tngtech.com"}
]
maintainers = [
    {name = "Philippe Ombredanne", email = "pombredanne@gmail.com"},
    {name = "Maximilian Huber", email = "maximilian.huber@tngtech.com"},
    {name = "Jeff Licquia", email = "licquia@linuxfoundation.org"},
    {name = "SPDX group at the Linux Foundation and others"},
=======
authors = [{ name = "Ahmed H. Ismail", email = "ahm3d.hisham@gmail.com" }]
maintainers = [
    { name = "Philippe Ombredanne", email = "pombredanne@gmail.com" },
    { name = "SPDX group at the Linux Foundation and others" },
>>>>>>> 63dc18a6
]
license = { text = "Apache-2.0" }
description = "SPDX parser and tools."
readme = "README.md"
classifiers = [
    "Intended Audience :: Developers",
    "Intended Audience :: System Administrators",
    "License :: OSI Approved :: Apache Software License",
    "Programming Language :: Python :: 3.7",
    "Programming Language :: Python :: 3.8",
    "Programming Language :: Python :: 3.9",
    "Programming Language :: Python :: 3.10",
    "Programming Language :: Python :: 3.11",
]
urls = { Homepage = "https://github.com/spdx/tools-python" }
requires-python = ">=3.7"
<<<<<<< HEAD
dependencies = ["ply", "rdflib", "click", "pyyaml", "xmltodict", "uritools"]
=======
dependencies = ["click", "pyyaml", "xmltodict", "rdflib", "typeguard==2.13.3", "uritools", "license_expression", "ply"]
>>>>>>> 63dc18a6
dynamic = ["version"]

[project.optional-dependencies]
test = ["pytest"]

[project.scripts]
pyspdxtools = "spdx.clitools.pyspdxtools:main"

[tool.setuptools]
zip-safe = false  # because of the uses of __file__: https://github.com/spdx/tools-python/issues/257
include-package-data = true

[tool.setuptools.packages.find]
where = ["src"]

[tool.setuptools.package-data]
"*" = ["py.typed"]

# the default git describe resolves to the tag `python3.6` because the current release tag is not on main
# by adding "v" the command resolves to the alpha release of 0.7.0 which leads to the desired name spdx-tools-0.7.0
[tool.setuptools_scm]
git_describe_command = ["git", "describe", "--dirty", "--tags", "--long", "--match", "v[0-9]*"]

[tool.aliases]
release = "clean --all sdist --formats=gztar bdist_wheel"<|MERGE_RESOLUTION|>--- conflicted
+++ resolved
@@ -4,24 +4,10 @@
 
 [project]
 name = "spdx-tools"
-<<<<<<< HEAD
-authors = [
-    {name = "Ahmed H. Ismail", email = "ahm3d.hisham@gmail.com"},
-    {name = "Armin Tänzer", email = "armin.taenzer@tngtech.com"},
-    {name = "Meret Behrens", email = "meret.behrens@tngtech.com"},
-    {name = "Maximilian Huber", email = "maximilian.huber@tngtech.com"}
-]
-maintainers = [
-    {name = "Philippe Ombredanne", email = "pombredanne@gmail.com"},
-    {name = "Maximilian Huber", email = "maximilian.huber@tngtech.com"},
-    {name = "Jeff Licquia", email = "licquia@linuxfoundation.org"},
-    {name = "SPDX group at the Linux Foundation and others"},
-=======
 authors = [{ name = "Ahmed H. Ismail", email = "ahm3d.hisham@gmail.com" }]
 maintainers = [
     { name = "Philippe Ombredanne", email = "pombredanne@gmail.com" },
     { name = "SPDX group at the Linux Foundation and others" },
->>>>>>> 63dc18a6
 ]
 license = { text = "Apache-2.0" }
 description = "SPDX parser and tools."
@@ -38,11 +24,7 @@
 ]
 urls = { Homepage = "https://github.com/spdx/tools-python" }
 requires-python = ">=3.7"
-<<<<<<< HEAD
-dependencies = ["ply", "rdflib", "click", "pyyaml", "xmltodict", "uritools"]
-=======
 dependencies = ["click", "pyyaml", "xmltodict", "rdflib", "typeguard==2.13.3", "uritools", "license_expression", "ply"]
->>>>>>> 63dc18a6
 dynamic = ["version"]
 
 [project.optional-dependencies]
